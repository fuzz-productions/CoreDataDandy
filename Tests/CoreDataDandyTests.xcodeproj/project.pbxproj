// !$*UTF8*$!
{
	archiveVersion = 1;
	classes = {
	};
	objectVersion = 46;
	objects = {

/* Begin PBXBuildFile section */
		98213DF41C654F19004B732B /* DandyModel.xcdatamodeld in Sources */ = {isa = PBXBuildFile; fileRef = 98213DF21C654F19004B732B /* DandyModel.xcdatamodeld */; };
		9838309F1CB2FE910094CD04 /* Conclusion+CoreDataProperties.swift in Sources */ = {isa = PBXBuildFile; fileRef = 9838309D1CB2FE910094CD04 /* Conclusion+CoreDataProperties.swift */; };
		983830A01CB2FE910094CD04 /* Conclusion.swift in Sources */ = {isa = PBXBuildFile; fileRef = 9838309E1CB2FE910094CD04 /* Conclusion.swift */; };
		983830B11CB2FEC40094CD04 /* Flattery+CoreDataProperties.swift in Sources */ = {isa = PBXBuildFile; fileRef = 983830A11CB2FEC40094CD04 /* Flattery+CoreDataProperties.swift */; };
		983830B21CB2FEC40094CD04 /* Flattery.swift in Sources */ = {isa = PBXBuildFile; fileRef = 983830A21CB2FEC40094CD04 /* Flattery.swift */; };
		983830B31CB2FEC40094CD04 /* Hat+CoreDataProperties.swift in Sources */ = {isa = PBXBuildFile; fileRef = 983830A31CB2FEC40094CD04 /* Hat+CoreDataProperties.swift */; };
		983830B41CB2FEC40094CD04 /* Hat.swift in Sources */ = {isa = PBXBuildFile; fileRef = 983830A41CB2FEC40094CD04 /* Hat.swift */; };
		983830B51CB2FEC40094CD04 /* Plebian+CoreDataProperties.swift in Sources */ = {isa = PBXBuildFile; fileRef = 983830A51CB2FEC40094CD04 /* Plebian+CoreDataProperties.swift */; };
		983830B61CB2FEC40094CD04 /* Plebian.swift in Sources */ = {isa = PBXBuildFile; fileRef = 983830A61CB2FEC40094CD04 /* Plebian.swift */; };
		983830B71CB2FEC40094CD04 /* Gossip+CoreDataProperties.swift in Sources */ = {isa = PBXBuildFile; fileRef = 983830A71CB2FEC40094CD04 /* Gossip+CoreDataProperties.swift */; };
		983830B81CB2FEC40094CD04 /* Gossip.swift in Sources */ = {isa = PBXBuildFile; fileRef = 983830A81CB2FEC40094CD04 /* Gossip.swift */; };
		983830B91CB2FEC40094CD04 /* Material+CoreDataProperties.swift in Sources */ = {isa = PBXBuildFile; fileRef = 983830A91CB2FEC40094CD04 /* Material+CoreDataProperties.swift */; };
		983830BA1CB2FEC40094CD04 /* Material.swift in Sources */ = {isa = PBXBuildFile; fileRef = 983830AA1CB2FEC40094CD04 /* Material.swift */; };
		983830BB1CB2FEC40094CD04 /* Slander+CoreDataProperties.swift in Sources */ = {isa = PBXBuildFile; fileRef = 983830AB1CB2FEC40094CD04 /* Slander+CoreDataProperties.swift */; };
		983830BC1CB2FEC40094CD04 /* Slander.swift in Sources */ = {isa = PBXBuildFile; fileRef = 983830AC1CB2FEC40094CD04 /* Slander.swift */; };
		983830BD1CB2FEC40094CD04 /* Space+CoreDataProperties.swift in Sources */ = {isa = PBXBuildFile; fileRef = 983830AD1CB2FEC40094CD04 /* Space+CoreDataProperties.swift */; };
		983830BE1CB2FEC40094CD04 /* Space.swift in Sources */ = {isa = PBXBuildFile; fileRef = 983830AE1CB2FEC40094CD04 /* Space.swift */; };
		983830BF1CB2FEC40094CD04 /* Dandy_+CoreDataProperties.swift in Sources */ = {isa = PBXBuildFile; fileRef = 983830AF1CB2FEC40094CD04 /* Dandy_+CoreDataProperties.swift */; };
		983830C01CB2FEC40094CD04 /* Dandy_.swift in Sources */ = {isa = PBXBuildFile; fileRef = 983830B01CB2FEC40094CD04 /* Dandy_.swift */; };
		983AE9271C64ED99001312AE /* MappingFinalizer.swift in Sources */ = {isa = PBXBuildFile; fileRef = 983AE9261C64ED99001312AE /* MappingFinalizer.swift */; };
		9867478E1CBBFD6400559E35 /* Conclusion+CoreDataProperties.swift in Sources */ = {isa = PBXBuildFile; fileRef = 9867478C1CBBFD6400559E35 /* Conclusion+CoreDataProperties.swift */; };
		9867478F1CBBFD6400559E35 /* Conclusion.swift in Sources */ = {isa = PBXBuildFile; fileRef = 9867478D1CBBFD6400559E35 /* Conclusion.swift */; };
		986747A01CBBFD7800559E35 /* Space+CoreDataProperties.swift in Sources */ = {isa = PBXBuildFile; fileRef = 986747901CBBFD7800559E35 /* Space+CoreDataProperties.swift */; };
		986747A11CBBFD7800559E35 /* Space.swift in Sources */ = {isa = PBXBuildFile; fileRef = 986747911CBBFD7800559E35 /* Space.swift */; };
		986747A21CBBFD7800559E35 /* Hat+CoreDataProperties.swift in Sources */ = {isa = PBXBuildFile; fileRef = 986747921CBBFD7800559E35 /* Hat+CoreDataProperties.swift */; };
		986747A31CBBFD7800559E35 /* Hat.swift in Sources */ = {isa = PBXBuildFile; fileRef = 986747931CBBFD7800559E35 /* Hat.swift */; };
		986747A41CBBFD7800559E35 /* Slander+CoreDataProperties.swift in Sources */ = {isa = PBXBuildFile; fileRef = 986747941CBBFD7800559E35 /* Slander+CoreDataProperties.swift */; };
		986747A51CBBFD7800559E35 /* Slander.swift in Sources */ = {isa = PBXBuildFile; fileRef = 986747951CBBFD7800559E35 /* Slander.swift */; };
		986747A61CBBFD7800559E35 /* Gossip+CoreDataProperties.swift in Sources */ = {isa = PBXBuildFile; fileRef = 986747961CBBFD7800559E35 /* Gossip+CoreDataProperties.swift */; };
		986747A71CBBFD7800559E35 /* Gossip.swift in Sources */ = {isa = PBXBuildFile; fileRef = 986747971CBBFD7800559E35 /* Gossip.swift */; };
		986747A81CBBFD7800559E35 /* Plebian+CoreDataProperties.swift in Sources */ = {isa = PBXBuildFile; fileRef = 986747981CBBFD7800559E35 /* Plebian+CoreDataProperties.swift */; };
		986747A91CBBFD7800559E35 /* Plebian.swift in Sources */ = {isa = PBXBuildFile; fileRef = 986747991CBBFD7800559E35 /* Plebian.swift */; };
		986747AA1CBBFD7800559E35 /* Dandy_+CoreDataProperties.swift in Sources */ = {isa = PBXBuildFile; fileRef = 9867479A1CBBFD7800559E35 /* Dandy_+CoreDataProperties.swift */; };
		986747AB1CBBFD7800559E35 /* Dandy_.swift in Sources */ = {isa = PBXBuildFile; fileRef = 9867479B1CBBFD7800559E35 /* Dandy_.swift */; };
		986747AC1CBBFD7800559E35 /* Flattery+CoreDataProperties.swift in Sources */ = {isa = PBXBuildFile; fileRef = 9867479C1CBBFD7800559E35 /* Flattery+CoreDataProperties.swift */; };
		986747AD1CBBFD7800559E35 /* Flattery.swift in Sources */ = {isa = PBXBuildFile; fileRef = 9867479D1CBBFD7800559E35 /* Flattery.swift */; };
		986747AE1CBBFD7800559E35 /* Material+CoreDataProperties.swift in Sources */ = {isa = PBXBuildFile; fileRef = 9867479E1CBBFD7800559E35 /* Material+CoreDataProperties.swift */; };
		986747AF1CBBFD7800559E35 /* Material.swift in Sources */ = {isa = PBXBuildFile; fileRef = 9867479F1CBBFD7800559E35 /* Material.swift */; };
		988F4A6A1B3632EE00E71046 /* CoreDataDandyTests.swift in Sources */ = {isa = PBXBuildFile; fileRef = 988F4A691B3632EE00E71046 /* CoreDataDandyTests.swift */; };
		988FF8A31C5592BE00E81FAF /* Constants.swift in Sources */ = {isa = PBXBuildFile; fileRef = 988FF8931C5592BE00E81FAF /* Constants.swift */; };
		988FF8A41C5592BE00E81FAF /* CoreDataDandy.swift in Sources */ = {isa = PBXBuildFile; fileRef = 988FF8951C5592BE00E81FAF /* CoreDataDandy.swift */; };
		988FF8A51C5592BE00E81FAF /* EntityMapper.swift in Sources */ = {isa = PBXBuildFile; fileRef = 988FF8961C5592BE00E81FAF /* EntityMapper.swift */; };
		988FF8A61C5592BE00E81FAF /* Logger.swift in Sources */ = {isa = PBXBuildFile; fileRef = 988FF8971C5592BE00E81FAF /* Logger.swift */; };
		988FF8A71C5592BE00E81FAF /* ObjectFactory.swift in Sources */ = {isa = PBXBuildFile; fileRef = 988FF8981C5592BE00E81FAF /* ObjectFactory.swift */; };
		988FF8A81C5592BE00E81FAF /* PersistentStackCoordinator.swift in Sources */ = {isa = PBXBuildFile; fileRef = 988FF8991C5592BE00E81FAF /* PersistentStackCoordinator.swift */; };
		988FF8A91C5592BE00E81FAF /* PropertyDescription.swift in Sources */ = {isa = PBXBuildFile; fileRef = 988FF89A1C5592BE00E81FAF /* PropertyDescription.swift */; };
		988FF8AA1C5592BE00E81FAF /* Serializer.swift in Sources */ = {isa = PBXBuildFile; fileRef = 988FF89B1C5592BE00E81FAF /* Serializer.swift */; };
		988FF8AB1C5592BE00E81FAF /* Dictionary+Dandy.swift in Sources */ = {isa = PBXBuildFile; fileRef = 988FF89D1C5592BE00E81FAF /* Dictionary+Dandy.swift */; };
		988FF8AC1C5592BE00E81FAF /* NSEntityDescription+Dandy.swift in Sources */ = {isa = PBXBuildFile; fileRef = 988FF89E1C5592BE00E81FAF /* NSEntityDescription+Dandy.swift */; };
		988FF8AD1C5592BE00E81FAF /* ConvertibleType.swift in Sources */ = {isa = PBXBuildFile; fileRef = 988FF8A01C5592BE00E81FAF /* ConvertibleType.swift */; };
		988FF8AE1C5592BE00E81FAF /* CoreDataValueConverter.swift in Sources */ = {isa = PBXBuildFile; fileRef = 988FF8A11C5592BE00E81FAF /* CoreDataValueConverter.swift */; };
		988FF8AF1C5592BE00E81FAF /* ValueConverter.swift in Sources */ = {isa = PBXBuildFile; fileRef = 988FF8A21C5592BE00E81FAF /* ValueConverter.swift */; };
		98AC9B9F1CB6F18400DF0BB9 /* CoreDataDandy+Internal.swift in Sources */ = {isa = PBXBuildFile; fileRef = 98AC9B9E1CB6F18400DF0BB9 /* CoreDataDandy+Internal.swift */; };
/* End PBXBuildFile section */

/* Begin PBXFileReference section */
		98213DF31C654F19004B732B /* DandyModel.xcdatamodel */ = {isa = PBXFileReference; lastKnownFileType = wrapper.xcdatamodel; path = DandyModel.xcdatamodel; sourceTree = "<group>"; };
		9838309D1CB2FE910094CD04 /* Conclusion+CoreDataProperties.swift */ = {isa = PBXFileReference; fileEncoding = 4; lastKnownFileType = sourcecode.swift; path = "Conclusion+CoreDataProperties.swift"; sourceTree = "<group>"; };
		9838309E1CB2FE910094CD04 /* Conclusion.swift */ = {isa = PBXFileReference; fileEncoding = 4; lastKnownFileType = sourcecode.swift; path = Conclusion.swift; sourceTree = "<group>"; };
		983830A11CB2FEC40094CD04 /* Flattery+CoreDataProperties.swift */ = {isa = PBXFileReference; fileEncoding = 4; lastKnownFileType = sourcecode.swift; path = "Flattery+CoreDataProperties.swift"; sourceTree = "<group>"; };
		983830A21CB2FEC40094CD04 /* Flattery.swift */ = {isa = PBXFileReference; fileEncoding = 4; lastKnownFileType = sourcecode.swift; path = Flattery.swift; sourceTree = "<group>"; };
		983830A31CB2FEC40094CD04 /* Hat+CoreDataProperties.swift */ = {isa = PBXFileReference; fileEncoding = 4; lastKnownFileType = sourcecode.swift; path = "Hat+CoreDataProperties.swift"; sourceTree = "<group>"; };
		983830A41CB2FEC40094CD04 /* Hat.swift */ = {isa = PBXFileReference; fileEncoding = 4; lastKnownFileType = sourcecode.swift; path = Hat.swift; sourceTree = "<group>"; };
		983830A51CB2FEC40094CD04 /* Plebian+CoreDataProperties.swift */ = {isa = PBXFileReference; fileEncoding = 4; lastKnownFileType = sourcecode.swift; path = "Plebian+CoreDataProperties.swift"; sourceTree = "<group>"; };
		983830A61CB2FEC40094CD04 /* Plebian.swift */ = {isa = PBXFileReference; fileEncoding = 4; lastKnownFileType = sourcecode.swift; path = Plebian.swift; sourceTree = "<group>"; };
		983830A71CB2FEC40094CD04 /* Gossip+CoreDataProperties.swift */ = {isa = PBXFileReference; fileEncoding = 4; lastKnownFileType = sourcecode.swift; path = "Gossip+CoreDataProperties.swift"; sourceTree = "<group>"; };
		983830A81CB2FEC40094CD04 /* Gossip.swift */ = {isa = PBXFileReference; fileEncoding = 4; lastKnownFileType = sourcecode.swift; path = Gossip.swift; sourceTree = "<group>"; };
		983830A91CB2FEC40094CD04 /* Material+CoreDataProperties.swift */ = {isa = PBXFileReference; fileEncoding = 4; lastKnownFileType = sourcecode.swift; path = "Material+CoreDataProperties.swift"; sourceTree = "<group>"; };
		983830AA1CB2FEC40094CD04 /* Material.swift */ = {isa = PBXFileReference; fileEncoding = 4; lastKnownFileType = sourcecode.swift; path = Material.swift; sourceTree = "<group>"; };
		983830AB1CB2FEC40094CD04 /* Slander+CoreDataProperties.swift */ = {isa = PBXFileReference; fileEncoding = 4; lastKnownFileType = sourcecode.swift; path = "Slander+CoreDataProperties.swift"; sourceTree = "<group>"; };
		983830AC1CB2FEC40094CD04 /* Slander.swift */ = {isa = PBXFileReference; fileEncoding = 4; lastKnownFileType = sourcecode.swift; path = Slander.swift; sourceTree = "<group>"; };
		983830AD1CB2FEC40094CD04 /* Space+CoreDataProperties.swift */ = {isa = PBXFileReference; fileEncoding = 4; lastKnownFileType = sourcecode.swift; path = "Space+CoreDataProperties.swift"; sourceTree = "<group>"; };
		983830AE1CB2FEC40094CD04 /* Space.swift */ = {isa = PBXFileReference; fileEncoding = 4; lastKnownFileType = sourcecode.swift; path = Space.swift; sourceTree = "<group>"; };
		983830AF1CB2FEC40094CD04 /* Dandy_+CoreDataProperties.swift */ = {isa = PBXFileReference; fileEncoding = 4; lastKnownFileType = sourcecode.swift; path = "Dandy_+CoreDataProperties.swift"; sourceTree = "<group>"; };
		983830B01CB2FEC40094CD04 /* Dandy_.swift */ = {isa = PBXFileReference; fileEncoding = 4; lastKnownFileType = sourcecode.swift; path = Dandy_.swift; sourceTree = "<group>"; };
		983AE9261C64ED99001312AE /* MappingFinalizer.swift */ = {isa = PBXFileReference; fileEncoding = 4; lastKnownFileType = sourcecode.swift; path = MappingFinalizer.swift; sourceTree = "<group>"; };
		9867478C1CBBFD6400559E35 /* Conclusion+CoreDataProperties.swift */ = {isa = PBXFileReference; fileEncoding = 4; lastKnownFileType = sourcecode.swift; path = "Conclusion+CoreDataProperties.swift"; sourceTree = "<group>"; };
		9867478D1CBBFD6400559E35 /* Conclusion.swift */ = {isa = PBXFileReference; fileEncoding = 4; lastKnownFileType = sourcecode.swift; path = Conclusion.swift; sourceTree = "<group>"; };
		986747901CBBFD7800559E35 /* Space+CoreDataProperties.swift */ = {isa = PBXFileReference; fileEncoding = 4; lastKnownFileType = sourcecode.swift; path = "Space+CoreDataProperties.swift"; sourceTree = "<group>"; };
		986747911CBBFD7800559E35 /* Space.swift */ = {isa = PBXFileReference; fileEncoding = 4; lastKnownFileType = sourcecode.swift; path = Space.swift; sourceTree = "<group>"; };
		986747921CBBFD7800559E35 /* Hat+CoreDataProperties.swift */ = {isa = PBXFileReference; fileEncoding = 4; lastKnownFileType = sourcecode.swift; path = "Hat+CoreDataProperties.swift"; sourceTree = "<group>"; };
		986747931CBBFD7800559E35 /* Hat.swift */ = {isa = PBXFileReference; fileEncoding = 4; lastKnownFileType = sourcecode.swift; path = Hat.swift; sourceTree = "<group>"; };
		986747941CBBFD7800559E35 /* Slander+CoreDataProperties.swift */ = {isa = PBXFileReference; fileEncoding = 4; lastKnownFileType = sourcecode.swift; path = "Slander+CoreDataProperties.swift"; sourceTree = "<group>"; };
		986747951CBBFD7800559E35 /* Slander.swift */ = {isa = PBXFileReference; fileEncoding = 4; lastKnownFileType = sourcecode.swift; path = Slander.swift; sourceTree = "<group>"; };
		986747961CBBFD7800559E35 /* Gossip+CoreDataProperties.swift */ = {isa = PBXFileReference; fileEncoding = 4; lastKnownFileType = sourcecode.swift; path = "Gossip+CoreDataProperties.swift"; sourceTree = "<group>"; };
		986747971CBBFD7800559E35 /* Gossip.swift */ = {isa = PBXFileReference; fileEncoding = 4; lastKnownFileType = sourcecode.swift; path = Gossip.swift; sourceTree = "<group>"; };
		986747981CBBFD7800559E35 /* Plebian+CoreDataProperties.swift */ = {isa = PBXFileReference; fileEncoding = 4; lastKnownFileType = sourcecode.swift; path = "Plebian+CoreDataProperties.swift"; sourceTree = "<group>"; };
		986747991CBBFD7800559E35 /* Plebian.swift */ = {isa = PBXFileReference; fileEncoding = 4; lastKnownFileType = sourcecode.swift; path = Plebian.swift; sourceTree = "<group>"; };
		9867479A1CBBFD7800559E35 /* Dandy_+CoreDataProperties.swift */ = {isa = PBXFileReference; fileEncoding = 4; lastKnownFileType = sourcecode.swift; path = "Dandy_+CoreDataProperties.swift"; sourceTree = "<group>"; };
		9867479B1CBBFD7800559E35 /* Dandy_.swift */ = {isa = PBXFileReference; fileEncoding = 4; lastKnownFileType = sourcecode.swift; path = Dandy_.swift; sourceTree = "<group>"; };
		9867479C1CBBFD7800559E35 /* Flattery+CoreDataProperties.swift */ = {isa = PBXFileReference; fileEncoding = 4; lastKnownFileType = sourcecode.swift; path = "Flattery+CoreDataProperties.swift"; sourceTree = "<group>"; };
		9867479D1CBBFD7800559E35 /* Flattery.swift */ = {isa = PBXFileReference; fileEncoding = 4; lastKnownFileType = sourcecode.swift; path = Flattery.swift; sourceTree = "<group>"; };
		9867479E1CBBFD7800559E35 /* Material+CoreDataProperties.swift */ = {isa = PBXFileReference; fileEncoding = 4; lastKnownFileType = sourcecode.swift; path = "Material+CoreDataProperties.swift"; sourceTree = "<group>"; };
		9867479F1CBBFD7800559E35 /* Material.swift */ = {isa = PBXFileReference; fileEncoding = 4; lastKnownFileType = sourcecode.swift; path = Material.swift; sourceTree = "<group>"; };
		988F4A641B3632EE00E71046 /* CoreDataDandyTests.xctest */ = {isa = PBXFileReference; explicitFileType = wrapper.cfbundle; includeInIndex = 0; path = CoreDataDandyTests.xctest; sourceTree = BUILT_PRODUCTS_DIR; };
		988F4A681B3632EE00E71046 /* Info.plist */ = {isa = PBXFileReference; lastKnownFileType = text.plist.xml; path = Info.plist; sourceTree = "<group>"; };
		988F4A691B3632EE00E71046 /* CoreDataDandyTests.swift */ = {isa = PBXFileReference; lastKnownFileType = sourcecode.swift; path = CoreDataDandyTests.swift; sourceTree = "<group>"; };
		988FF8931C5592BE00E81FAF /* Constants.swift */ = {isa = PBXFileReference; fileEncoding = 4; lastKnownFileType = sourcecode.swift; path = Constants.swift; sourceTree = "<group>"; };
		988FF8951C5592BE00E81FAF /* CoreDataDandy.swift */ = {isa = PBXFileReference; fileEncoding = 4; lastKnownFileType = sourcecode.swift; path = CoreDataDandy.swift; sourceTree = "<group>"; };
		988FF8961C5592BE00E81FAF /* EntityMapper.swift */ = {isa = PBXFileReference; fileEncoding = 4; lastKnownFileType = sourcecode.swift; path = EntityMapper.swift; sourceTree = "<group>"; };
		988FF8971C5592BE00E81FAF /* Logger.swift */ = {isa = PBXFileReference; fileEncoding = 4; lastKnownFileType = sourcecode.swift; path = Logger.swift; sourceTree = "<group>"; };
		988FF8981C5592BE00E81FAF /* ObjectFactory.swift */ = {isa = PBXFileReference; fileEncoding = 4; lastKnownFileType = sourcecode.swift; path = ObjectFactory.swift; sourceTree = "<group>"; };
		988FF8991C5592BE00E81FAF /* PersistentStackCoordinator.swift */ = {isa = PBXFileReference; fileEncoding = 4; lastKnownFileType = sourcecode.swift; path = PersistentStackCoordinator.swift; sourceTree = "<group>"; };
		988FF89A1C5592BE00E81FAF /* PropertyDescription.swift */ = {isa = PBXFileReference; fileEncoding = 4; lastKnownFileType = sourcecode.swift; path = PropertyDescription.swift; sourceTree = "<group>"; };
		988FF89B1C5592BE00E81FAF /* Serializer.swift */ = {isa = PBXFileReference; fileEncoding = 4; lastKnownFileType = sourcecode.swift; path = Serializer.swift; sourceTree = "<group>"; };
		988FF89D1C5592BE00E81FAF /* Dictionary+Dandy.swift */ = {isa = PBXFileReference; fileEncoding = 4; lastKnownFileType = sourcecode.swift; path = "Dictionary+Dandy.swift"; sourceTree = "<group>"; };
		988FF89E1C5592BE00E81FAF /* NSEntityDescription+Dandy.swift */ = {isa = PBXFileReference; fileEncoding = 4; lastKnownFileType = sourcecode.swift; path = "NSEntityDescription+Dandy.swift"; sourceTree = "<group>"; };
		988FF8A01C5592BE00E81FAF /* ConvertibleType.swift */ = {isa = PBXFileReference; fileEncoding = 4; lastKnownFileType = sourcecode.swift; path = ConvertibleType.swift; sourceTree = "<group>"; };
		988FF8A11C5592BE00E81FAF /* CoreDataValueConverter.swift */ = {isa = PBXFileReference; fileEncoding = 4; lastKnownFileType = sourcecode.swift; path = CoreDataValueConverter.swift; sourceTree = "<group>"; };
		988FF8A21C5592BE00E81FAF /* ValueConverter.swift */ = {isa = PBXFileReference; fileEncoding = 4; lastKnownFileType = sourcecode.swift; path = ValueConverter.swift; sourceTree = "<group>"; };
		98AC9B9E1CB6F18400DF0BB9 /* CoreDataDandy+Internal.swift */ = {isa = PBXFileReference; fileEncoding = 4; lastKnownFileType = sourcecode.swift; path = "CoreDataDandy+Internal.swift"; sourceTree = "<group>"; };
/* End PBXFileReference section */

/* Begin PBXFrameworksBuildPhase section */
		988F4A611B3632EE00E71046 /* Frameworks */ = {
			isa = PBXFrameworksBuildPhase;
			buildActionMask = 2147483647;
			files = (
			);
			runOnlyForDeploymentPostprocessing = 0;
		};
/* End PBXFrameworksBuildPhase section */

/* Begin PBXGroup section */
<<<<<<< HEAD
		9838309C1CB2FE910094CD04 /* Models */ = {
			isa = PBXGroup;
			children = (
				9838309D1CB2FE910094CD04 /* Conclusion+CoreDataProperties.swift */,
				9838309E1CB2FE910094CD04 /* Conclusion.swift */,
				983830A11CB2FEC40094CD04 /* Flattery+CoreDataProperties.swift */,
				983830A21CB2FEC40094CD04 /* Flattery.swift */,
				983830A31CB2FEC40094CD04 /* Hat+CoreDataProperties.swift */,
				983830A41CB2FEC40094CD04 /* Hat.swift */,
				983830A51CB2FEC40094CD04 /* Plebian+CoreDataProperties.swift */,
				983830A61CB2FEC40094CD04 /* Plebian.swift */,
				983830A71CB2FEC40094CD04 /* Gossip+CoreDataProperties.swift */,
				983830A81CB2FEC40094CD04 /* Gossip.swift */,
				983830A91CB2FEC40094CD04 /* Material+CoreDataProperties.swift */,
				983830AA1CB2FEC40094CD04 /* Material.swift */,
				983830AB1CB2FEC40094CD04 /* Slander+CoreDataProperties.swift */,
				983830AC1CB2FEC40094CD04 /* Slander.swift */,
				983830AD1CB2FEC40094CD04 /* Space+CoreDataProperties.swift */,
				983830AE1CB2FEC40094CD04 /* Space.swift */,
				983830AF1CB2FEC40094CD04 /* Dandy_+CoreDataProperties.swift */,
				983830B01CB2FEC40094CD04 /* Dandy_.swift */,
=======
		9867478B1CBBFD6400559E35 /* Models */ = {
			isa = PBXGroup;
			children = (
				9867478C1CBBFD6400559E35 /* Conclusion+CoreDataProperties.swift */,
				9867478D1CBBFD6400559E35 /* Conclusion.swift */,
				986747901CBBFD7800559E35 /* Space+CoreDataProperties.swift */,
				986747911CBBFD7800559E35 /* Space.swift */,
				986747921CBBFD7800559E35 /* Hat+CoreDataProperties.swift */,
				986747931CBBFD7800559E35 /* Hat.swift */,
				986747941CBBFD7800559E35 /* Slander+CoreDataProperties.swift */,
				986747951CBBFD7800559E35 /* Slander.swift */,
				986747961CBBFD7800559E35 /* Gossip+CoreDataProperties.swift */,
				986747971CBBFD7800559E35 /* Gossip.swift */,
				986747981CBBFD7800559E35 /* Plebian+CoreDataProperties.swift */,
				986747991CBBFD7800559E35 /* Plebian.swift */,
				9867479A1CBBFD7800559E35 /* Dandy_+CoreDataProperties.swift */,
				9867479B1CBBFD7800559E35 /* Dandy_.swift */,
				9867479C1CBBFD7800559E35 /* Flattery+CoreDataProperties.swift */,
				9867479D1CBBFD7800559E35 /* Flattery.swift */,
				9867479E1CBBFD7800559E35 /* Material+CoreDataProperties.swift */,
				9867479F1CBBFD7800559E35 /* Material.swift */,
>>>>>>> 7ec45101
			);
			path = Models;
			sourceTree = "<group>";
		};
		988F4A591B3632DC00E71046 = {
			isa = PBXGroup;
			children = (
				988FF8921C5592BE00E81FAF /* CoreDataDandy */,
				988F4A661B3632EE00E71046 /* CoreDataDandyTests */,
				988F4A651B3632EE00E71046 /* Products */,
			);
			sourceTree = "<group>";
		};
		988F4A651B3632EE00E71046 /* Products */ = {
			isa = PBXGroup;
			children = (
				988F4A641B3632EE00E71046 /* CoreDataDandyTests.xctest */,
			);
			name = Products;
			sourceTree = "<group>";
		};
		988F4A661B3632EE00E71046 /* CoreDataDandyTests */ = {
			isa = PBXGroup;
			children = (
				98213DF21C654F19004B732B /* DandyModel.xcdatamodeld */,
<<<<<<< HEAD
				9838309C1CB2FE910094CD04 /* Models */,
=======
				9867478B1CBBFD6400559E35 /* Models */,
>>>>>>> 7ec45101
				988F4A691B3632EE00E71046 /* CoreDataDandyTests.swift */,
				988F4A671B3632EE00E71046 /* Supporting Files */,
			);
			path = CoreDataDandyTests;
			sourceTree = "<group>";
		};
		988F4A671B3632EE00E71046 /* Supporting Files */ = {
			isa = PBXGroup;
			children = (
				988F4A681B3632EE00E71046 /* Info.plist */,
			);
			name = "Supporting Files";
			sourceTree = "<group>";
		};
		988FF8921C5592BE00E81FAF /* CoreDataDandy */ = {
			isa = PBXGroup;
			children = (
				988FF8931C5592BE00E81FAF /* Constants.swift */,
				988FF8941C5592BE00E81FAF /* Core */,
				988FF89C1C5592BE00E81FAF /* Extensions */,
				988FF89F1C5592BE00E81FAF /* Value Conversion */,
			);
			name = CoreDataDandy;
			path = ../Source;
			sourceTree = "<group>";
		};
		988FF8941C5592BE00E81FAF /* Core */ = {
			isa = PBXGroup;
			children = (
				988FF8951C5592BE00E81FAF /* CoreDataDandy.swift */,
				98AC9B9E1CB6F18400DF0BB9 /* CoreDataDandy+Internal.swift */,
				988FF8961C5592BE00E81FAF /* EntityMapper.swift */,
				983AE9261C64ED99001312AE /* MappingFinalizer.swift */,
				988FF8971C5592BE00E81FAF /* Logger.swift */,
				988FF8981C5592BE00E81FAF /* ObjectFactory.swift */,
				988FF8991C5592BE00E81FAF /* PersistentStackCoordinator.swift */,
				988FF89A1C5592BE00E81FAF /* PropertyDescription.swift */,
				988FF89B1C5592BE00E81FAF /* Serializer.swift */,
			);
			path = Core;
			sourceTree = "<group>";
		};
		988FF89C1C5592BE00E81FAF /* Extensions */ = {
			isa = PBXGroup;
			children = (
				988FF89D1C5592BE00E81FAF /* Dictionary+Dandy.swift */,
				988FF89E1C5592BE00E81FAF /* NSEntityDescription+Dandy.swift */,
			);
			path = Extensions;
			sourceTree = "<group>";
		};
		988FF89F1C5592BE00E81FAF /* Value Conversion */ = {
			isa = PBXGroup;
			children = (
				988FF8A11C5592BE00E81FAF /* CoreDataValueConverter.swift */,
				988FF8A01C5592BE00E81FAF /* ConvertibleType.swift */,
				988FF8A21C5592BE00E81FAF /* ValueConverter.swift */,
			);
			path = "Value Conversion";
			sourceTree = "<group>";
		};
/* End PBXGroup section */

/* Begin PBXNativeTarget section */
		988F4A631B3632EE00E71046 /* CoreDataDandyTests */ = {
			isa = PBXNativeTarget;
			buildConfigurationList = 988F4A6B1B3632EE00E71046 /* Build configuration list for PBXNativeTarget "CoreDataDandyTests" */;
			buildPhases = (
				988F4A601B3632EE00E71046 /* Sources */,
				988F4A611B3632EE00E71046 /* Frameworks */,
				988F4A621B3632EE00E71046 /* Resources */,
				98CF216F1C9AEFF000C7423B /* Lint */,
			);
			buildRules = (
			);
			dependencies = (
			);
			name = CoreDataDandyTests;
			productName = CoreDataDandyTests;
			productReference = 988F4A641B3632EE00E71046 /* CoreDataDandyTests.xctest */;
			productType = "com.apple.product-type.bundle.unit-test";
		};
/* End PBXNativeTarget section */

/* Begin PBXProject section */
		988F4A5A1B3632DC00E71046 /* Project object */ = {
			isa = PBXProject;
			attributes = {
				LastSwiftUpdateCheck = 0710;
				LastUpgradeCheck = 0700;
				TargetAttributes = {
					988F4A631B3632EE00E71046 = {
						CreatedOnToolsVersion = 6.3.2;
					};
				};
			};
			buildConfigurationList = 988F4A5D1B3632DC00E71046 /* Build configuration list for PBXProject "CoreDataDandyTests" */;
			compatibilityVersion = "Xcode 3.2";
			developmentRegion = English;
			hasScannedForEncodings = 0;
			knownRegions = (
				en,
			);
			mainGroup = 988F4A591B3632DC00E71046;
			productRefGroup = 988F4A651B3632EE00E71046 /* Products */;
			projectDirPath = "";
			projectRoot = "";
			targets = (
				988F4A631B3632EE00E71046 /* CoreDataDandyTests */,
			);
		};
/* End PBXProject section */

/* Begin PBXResourcesBuildPhase section */
		988F4A621B3632EE00E71046 /* Resources */ = {
			isa = PBXResourcesBuildPhase;
			buildActionMask = 2147483647;
			files = (
			);
			runOnlyForDeploymentPostprocessing = 0;
		};
/* End PBXResourcesBuildPhase section */

/* Begin PBXShellScriptBuildPhase section */
		98CF216F1C9AEFF000C7423B /* Lint */ = {
			isa = PBXShellScriptBuildPhase;
			buildActionMask = 2147483647;
			files = (
			);
			inputPaths = (
			);
			name = Lint;
			outputPaths = (
			);
			runOnlyForDeploymentPostprocessing = 0;
			shellPath = /bin/sh;
			shellScript = "if which swiftlint >/dev/null; then\n    swiftlint\nelse\n    echo \"warning: SwiftLint not installed, download from https://github.com/realm/SwiftLint\"\nfi";
		};
/* End PBXShellScriptBuildPhase section */

/* Begin PBXSourcesBuildPhase section */
		988F4A601B3632EE00E71046 /* Sources */ = {
			isa = PBXSourcesBuildPhase;
			buildActionMask = 2147483647;
			files = (
<<<<<<< HEAD
				983830BA1CB2FEC40094CD04 /* Material.swift in Sources */,
				983830B81CB2FEC40094CD04 /* Gossip.swift in Sources */,
				983830B21CB2FEC40094CD04 /* Flattery.swift in Sources */,
				983830B41CB2FEC40094CD04 /* Hat.swift in Sources */,
				983830A01CB2FE910094CD04 /* Conclusion.swift in Sources */,
				983830B61CB2FEC40094CD04 /* Plebian.swift in Sources */,
				988FF8A51C5592BE00E81FAF /* EntityMapper.swift in Sources */,
				988FF8AA1C5592BE00E81FAF /* Serializer.swift in Sources */,
				9838309F1CB2FE910094CD04 /* Conclusion+CoreDataProperties.swift in Sources */,
=======
				986747AF1CBBFD7800559E35 /* Material.swift in Sources */,
				988FF8A51C5592BE00E81FAF /* EntityMapper.swift in Sources */,
				988FF8AA1C5592BE00E81FAF /* Serializer.swift in Sources */,
				986747A11CBBFD7800559E35 /* Space.swift in Sources */,
>>>>>>> 7ec45101
				988FF8A31C5592BE00E81FAF /* Constants.swift in Sources */,
				983830B11CB2FEC40094CD04 /* Flattery+CoreDataProperties.swift in Sources */,
				988FF8A41C5592BE00E81FAF /* CoreDataDandy.swift in Sources */,
				988FF8A71C5592BE00E81FAF /* ObjectFactory.swift in Sources */,
<<<<<<< HEAD
				983830BD1CB2FEC40094CD04 /* Space+CoreDataProperties.swift in Sources */,
=======
				986747AC1CBBFD7800559E35 /* Flattery+CoreDataProperties.swift in Sources */,
				986747AA1CBBFD7800559E35 /* Dandy_+CoreDataProperties.swift in Sources */,
>>>>>>> 7ec45101
				988F4A6A1B3632EE00E71046 /* CoreDataDandyTests.swift in Sources */,
				986747A31CBBFD7800559E35 /* Hat.swift in Sources */,
				986747A91CBBFD7800559E35 /* Plebian.swift in Sources */,
				9867478E1CBBFD6400559E35 /* Conclusion+CoreDataProperties.swift in Sources */,
				988FF8A81C5592BE00E81FAF /* PersistentStackCoordinator.swift in Sources */,
				986747A61CBBFD7800559E35 /* Gossip+CoreDataProperties.swift in Sources */,
				988FF8AC1C5592BE00E81FAF /* NSEntityDescription+Dandy.swift in Sources */,
<<<<<<< HEAD
				983830B71CB2FEC40094CD04 /* Gossip+CoreDataProperties.swift in Sources */,
				983830C01CB2FEC40094CD04 /* Dandy_.swift in Sources */,
				983830BF1CB2FEC40094CD04 /* Dandy_+CoreDataProperties.swift in Sources */,
				983830BE1CB2FEC40094CD04 /* Space.swift in Sources */,
=======
>>>>>>> 7ec45101
				988FF8AB1C5592BE00E81FAF /* Dictionary+Dandy.swift in Sources */,
				98AC9B9F1CB6F18400DF0BB9 /* CoreDataDandy+Internal.swift in Sources */,
				988FF8A91C5592BE00E81FAF /* PropertyDescription.swift in Sources */,
<<<<<<< HEAD
				983830BC1CB2FEC40094CD04 /* Slander.swift in Sources */,
=======
				986747A71CBBFD7800559E35 /* Gossip.swift in Sources */,
				986747A51CBBFD7800559E35 /* Slander.swift in Sources */,
				986747A41CBBFD7800559E35 /* Slander+CoreDataProperties.swift in Sources */,
				986747A21CBBFD7800559E35 /* Hat+CoreDataProperties.swift in Sources */,
				9867478F1CBBFD6400559E35 /* Conclusion.swift in Sources */,
>>>>>>> 7ec45101
				988FF8A61C5592BE00E81FAF /* Logger.swift in Sources */,
				988FF8AF1C5592BE00E81FAF /* ValueConverter.swift in Sources */,
				983830B31CB2FEC40094CD04 /* Hat+CoreDataProperties.swift in Sources */,
				983AE9271C64ED99001312AE /* MappingFinalizer.swift in Sources */,
<<<<<<< HEAD
				983830B51CB2FEC40094CD04 /* Plebian+CoreDataProperties.swift in Sources */,
=======
				986747A01CBBFD7800559E35 /* Space+CoreDataProperties.swift in Sources */,
>>>>>>> 7ec45101
				988FF8AD1C5592BE00E81FAF /* ConvertibleType.swift in Sources */,
				986747AB1CBBFD7800559E35 /* Dandy_.swift in Sources */,
				98213DF41C654F19004B732B /* DandyModel.xcdatamodeld in Sources */,
<<<<<<< HEAD
				983830BB1CB2FEC40094CD04 /* Slander+CoreDataProperties.swift in Sources */,
				988FF8AE1C5592BE00E81FAF /* CoreDataValueConverter.swift in Sources */,
				983830B91CB2FEC40094CD04 /* Material+CoreDataProperties.swift in Sources */,
=======
				986747A81CBBFD7800559E35 /* Plebian+CoreDataProperties.swift in Sources */,
				988FF8AE1C5592BE00E81FAF /* CoreDataValueConverter.swift in Sources */,
				986747AE1CBBFD7800559E35 /* Material+CoreDataProperties.swift in Sources */,
				986747AD1CBBFD7800559E35 /* Flattery.swift in Sources */,
>>>>>>> 7ec45101
			);
			runOnlyForDeploymentPostprocessing = 0;
		};
/* End PBXSourcesBuildPhase section */

/* Begin XCBuildConfiguration section */
		988F4A5E1B3632DC00E71046 /* Debug */ = {
			isa = XCBuildConfiguration;
			buildSettings = {
				ENABLE_TESTABILITY = YES;
				IPHONEOS_DEPLOYMENT_TARGET = 8.0;
				ONLY_ACTIVE_ARCH = YES;
				PROVISIONING_PROFILE = "";
				SDKROOT = iphoneos;
			};
			name = Debug;
		};
		988F4A5F1B3632DC00E71046 /* Release */ = {
			isa = XCBuildConfiguration;
			buildSettings = {
				ENABLE_TESTABILITY = YES;
				IPHONEOS_DEPLOYMENT_TARGET = 8.0;
				PROVISIONING_PROFILE = "";
				SDKROOT = iphoneos;
			};
			name = Release;
		};
		988F4A6C1B3632EE00E71046 /* Debug */ = {
			isa = XCBuildConfiguration;
			buildSettings = {
				ALWAYS_SEARCH_USER_PATHS = NO;
				CLANG_CXX_LANGUAGE_STANDARD = "gnu++0x";
				CLANG_CXX_LIBRARY = "libc++";
				CLANG_ENABLE_MODULES = YES;
				CLANG_ENABLE_OBJC_ARC = YES;
				CLANG_WARN_BOOL_CONVERSION = YES;
				CLANG_WARN_CONSTANT_CONVERSION = YES;
				CLANG_WARN_DIRECT_OBJC_ISA_USAGE = YES_ERROR;
				CLANG_WARN_EMPTY_BODY = YES;
				CLANG_WARN_ENUM_CONVERSION = YES;
				CLANG_WARN_INT_CONVERSION = YES;
				CLANG_WARN_OBJC_ROOT_CLASS = YES_ERROR;
				CLANG_WARN_UNREACHABLE_CODE = YES;
				CLANG_WARN__DUPLICATE_METHOD_MATCH = YES;
				COPY_PHASE_STRIP = NO;
				DEBUG_INFORMATION_FORMAT = "dwarf-with-dsym";
				ENABLE_STRICT_OBJC_MSGSEND = YES;
				ENABLE_TESTABILITY = NO;
				FRAMEWORK_SEARCH_PATHS = "";
				GCC_C_LANGUAGE_STANDARD = gnu99;
				GCC_DYNAMIC_NO_PIC = NO;
				GCC_NO_COMMON_BLOCKS = YES;
				GCC_OPTIMIZATION_LEVEL = 0;
				GCC_PREPROCESSOR_DEFINITIONS = (
					"DEBUG=1",
					"$(inherited)",
					"TEST=1",
				);
				GCC_SYMBOLS_PRIVATE_EXTERN = NO;
				GCC_WARN_64_TO_32_BIT_CONVERSION = YES;
				GCC_WARN_ABOUT_RETURN_TYPE = YES_ERROR;
				GCC_WARN_UNDECLARED_SELECTOR = YES;
				GCC_WARN_UNINITIALIZED_AUTOS = YES_AGGRESSIVE;
				GCC_WARN_UNUSED_FUNCTION = YES;
				GCC_WARN_UNUSED_VARIABLE = YES;
				INFOPLIST_FILE = CoreDataDandyTests/Info.plist;
				IPHONEOS_DEPLOYMENT_TARGET = 9.2;
				LD_RUNPATH_SEARCH_PATHS = "$(inherited) @executable_path/Frameworks @loader_path/Frameworks";
				MTL_ENABLE_DEBUG_INFO = YES;
				ONLY_ACTIVE_ARCH = YES;
				OTHER_SWIFT_FLAGS = "-D DEBUG";
				PRODUCT_BUNDLE_IDENTIFIER = "fuzz.$(PRODUCT_NAME:rfc1034identifier)";
				PRODUCT_NAME = "$(TARGET_NAME)";
				PROVISIONING_PROFILE = "";
				SDKROOT = iphoneos;
				SWIFT_OPTIMIZATION_LEVEL = "-Onone";
			};
			name = Debug;
		};
		988F4A6D1B3632EE00E71046 /* Release */ = {
			isa = XCBuildConfiguration;
			buildSettings = {
				ALWAYS_SEARCH_USER_PATHS = NO;
				CLANG_CXX_LANGUAGE_STANDARD = "gnu++0x";
				CLANG_CXX_LIBRARY = "libc++";
				CLANG_ENABLE_MODULES = YES;
				CLANG_ENABLE_OBJC_ARC = YES;
				CLANG_WARN_BOOL_CONVERSION = YES;
				CLANG_WARN_CONSTANT_CONVERSION = YES;
				CLANG_WARN_DIRECT_OBJC_ISA_USAGE = YES_ERROR;
				CLANG_WARN_EMPTY_BODY = YES;
				CLANG_WARN_ENUM_CONVERSION = YES;
				CLANG_WARN_INT_CONVERSION = YES;
				CLANG_WARN_OBJC_ROOT_CLASS = YES_ERROR;
				CLANG_WARN_UNREACHABLE_CODE = YES;
				CLANG_WARN__DUPLICATE_METHOD_MATCH = YES;
				COPY_PHASE_STRIP = NO;
				DEBUG_INFORMATION_FORMAT = "dwarf-with-dsym";
				ENABLE_NS_ASSERTIONS = NO;
				ENABLE_STRICT_OBJC_MSGSEND = YES;
				ENABLE_TESTABILITY = NO;
				FRAMEWORK_SEARCH_PATHS = "";
				GCC_C_LANGUAGE_STANDARD = gnu99;
				GCC_NO_COMMON_BLOCKS = YES;
				GCC_PREPROCESSOR_DEFINITIONS = "TEST=1";
				GCC_WARN_64_TO_32_BIT_CONVERSION = YES;
				GCC_WARN_ABOUT_RETURN_TYPE = YES_ERROR;
				GCC_WARN_UNDECLARED_SELECTOR = YES;
				GCC_WARN_UNINITIALIZED_AUTOS = YES_AGGRESSIVE;
				GCC_WARN_UNUSED_FUNCTION = YES;
				GCC_WARN_UNUSED_VARIABLE = YES;
				INFOPLIST_FILE = CoreDataDandyTests/Info.plist;
				IPHONEOS_DEPLOYMENT_TARGET = 9.2;
				LD_RUNPATH_SEARCH_PATHS = "$(inherited) @executable_path/Frameworks @loader_path/Frameworks";
				MTL_ENABLE_DEBUG_INFO = NO;
				PRODUCT_BUNDLE_IDENTIFIER = "fuzz.$(PRODUCT_NAME:rfc1034identifier)";
				PRODUCT_NAME = "$(TARGET_NAME)";
				SDKROOT = iphoneos;
				VALIDATE_PRODUCT = YES;
			};
			name = Release;
		};
/* End XCBuildConfiguration section */

/* Begin XCConfigurationList section */
		988F4A5D1B3632DC00E71046 /* Build configuration list for PBXProject "CoreDataDandyTests" */ = {
			isa = XCConfigurationList;
			buildConfigurations = (
				988F4A5E1B3632DC00E71046 /* Debug */,
				988F4A5F1B3632DC00E71046 /* Release */,
			);
			defaultConfigurationIsVisible = 0;
			defaultConfigurationName = Debug;
		};
		988F4A6B1B3632EE00E71046 /* Build configuration list for PBXNativeTarget "CoreDataDandyTests" */ = {
			isa = XCConfigurationList;
			buildConfigurations = (
				988F4A6C1B3632EE00E71046 /* Debug */,
				988F4A6D1B3632EE00E71046 /* Release */,
			);
			defaultConfigurationIsVisible = 0;
			defaultConfigurationName = Debug;
		};
/* End XCConfigurationList section */

/* Begin XCVersionGroup section */
		98213DF21C654F19004B732B /* DandyModel.xcdatamodeld */ = {
			isa = XCVersionGroup;
			children = (
				98213DF31C654F19004B732B /* DandyModel.xcdatamodel */,
			);
			currentVersion = 98213DF31C654F19004B732B /* DandyModel.xcdatamodel */;
			path = DandyModel.xcdatamodeld;
			sourceTree = "<group>";
			versionGroupType = wrapper.xcdatamodel;
		};
/* End XCVersionGroup section */
	};
	rootObject = 988F4A5A1B3632DC00E71046 /* Project object */;
}<|MERGE_RESOLUTION|>--- conflicted
+++ resolved
@@ -131,29 +131,6 @@
 /* End PBXFrameworksBuildPhase section */
 
 /* Begin PBXGroup section */
-<<<<<<< HEAD
-		9838309C1CB2FE910094CD04 /* Models */ = {
-			isa = PBXGroup;
-			children = (
-				9838309D1CB2FE910094CD04 /* Conclusion+CoreDataProperties.swift */,
-				9838309E1CB2FE910094CD04 /* Conclusion.swift */,
-				983830A11CB2FEC40094CD04 /* Flattery+CoreDataProperties.swift */,
-				983830A21CB2FEC40094CD04 /* Flattery.swift */,
-				983830A31CB2FEC40094CD04 /* Hat+CoreDataProperties.swift */,
-				983830A41CB2FEC40094CD04 /* Hat.swift */,
-				983830A51CB2FEC40094CD04 /* Plebian+CoreDataProperties.swift */,
-				983830A61CB2FEC40094CD04 /* Plebian.swift */,
-				983830A71CB2FEC40094CD04 /* Gossip+CoreDataProperties.swift */,
-				983830A81CB2FEC40094CD04 /* Gossip.swift */,
-				983830A91CB2FEC40094CD04 /* Material+CoreDataProperties.swift */,
-				983830AA1CB2FEC40094CD04 /* Material.swift */,
-				983830AB1CB2FEC40094CD04 /* Slander+CoreDataProperties.swift */,
-				983830AC1CB2FEC40094CD04 /* Slander.swift */,
-				983830AD1CB2FEC40094CD04 /* Space+CoreDataProperties.swift */,
-				983830AE1CB2FEC40094CD04 /* Space.swift */,
-				983830AF1CB2FEC40094CD04 /* Dandy_+CoreDataProperties.swift */,
-				983830B01CB2FEC40094CD04 /* Dandy_.swift */,
-=======
 		9867478B1CBBFD6400559E35 /* Models */ = {
 			isa = PBXGroup;
 			children = (
@@ -175,7 +152,6 @@
 				9867479D1CBBFD7800559E35 /* Flattery.swift */,
 				9867479E1CBBFD7800559E35 /* Material+CoreDataProperties.swift */,
 				9867479F1CBBFD7800559E35 /* Material.swift */,
->>>>>>> 7ec45101
 			);
 			path = Models;
 			sourceTree = "<group>";
@@ -201,11 +177,7 @@
 			isa = PBXGroup;
 			children = (
 				98213DF21C654F19004B732B /* DandyModel.xcdatamodeld */,
-<<<<<<< HEAD
-				9838309C1CB2FE910094CD04 /* Models */,
-=======
 				9867478B1CBBFD6400559E35 /* Models */,
->>>>>>> 7ec45101
 				988F4A691B3632EE00E71046 /* CoreDataDandyTests.swift */,
 				988F4A671B3632EE00E71046 /* Supporting Files */,
 			);
@@ -351,32 +323,16 @@
 			isa = PBXSourcesBuildPhase;
 			buildActionMask = 2147483647;
 			files = (
-<<<<<<< HEAD
-				983830BA1CB2FEC40094CD04 /* Material.swift in Sources */,
-				983830B81CB2FEC40094CD04 /* Gossip.swift in Sources */,
-				983830B21CB2FEC40094CD04 /* Flattery.swift in Sources */,
-				983830B41CB2FEC40094CD04 /* Hat.swift in Sources */,
-				983830A01CB2FE910094CD04 /* Conclusion.swift in Sources */,
-				983830B61CB2FEC40094CD04 /* Plebian.swift in Sources */,
-				988FF8A51C5592BE00E81FAF /* EntityMapper.swift in Sources */,
-				988FF8AA1C5592BE00E81FAF /* Serializer.swift in Sources */,
-				9838309F1CB2FE910094CD04 /* Conclusion+CoreDataProperties.swift in Sources */,
-=======
 				986747AF1CBBFD7800559E35 /* Material.swift in Sources */,
 				988FF8A51C5592BE00E81FAF /* EntityMapper.swift in Sources */,
 				988FF8AA1C5592BE00E81FAF /* Serializer.swift in Sources */,
 				986747A11CBBFD7800559E35 /* Space.swift in Sources */,
->>>>>>> 7ec45101
 				988FF8A31C5592BE00E81FAF /* Constants.swift in Sources */,
 				983830B11CB2FEC40094CD04 /* Flattery+CoreDataProperties.swift in Sources */,
 				988FF8A41C5592BE00E81FAF /* CoreDataDandy.swift in Sources */,
 				988FF8A71C5592BE00E81FAF /* ObjectFactory.swift in Sources */,
-<<<<<<< HEAD
-				983830BD1CB2FEC40094CD04 /* Space+CoreDataProperties.swift in Sources */,
-=======
 				986747AC1CBBFD7800559E35 /* Flattery+CoreDataProperties.swift in Sources */,
 				986747AA1CBBFD7800559E35 /* Dandy_+CoreDataProperties.swift in Sources */,
->>>>>>> 7ec45101
 				988F4A6A1B3632EE00E71046 /* CoreDataDandyTests.swift in Sources */,
 				986747A31CBBFD7800559E35 /* Hat.swift in Sources */,
 				986747A91CBBFD7800559E35 /* Plebian.swift in Sources */,
@@ -384,47 +340,26 @@
 				988FF8A81C5592BE00E81FAF /* PersistentStackCoordinator.swift in Sources */,
 				986747A61CBBFD7800559E35 /* Gossip+CoreDataProperties.swift in Sources */,
 				988FF8AC1C5592BE00E81FAF /* NSEntityDescription+Dandy.swift in Sources */,
-<<<<<<< HEAD
-				983830B71CB2FEC40094CD04 /* Gossip+CoreDataProperties.swift in Sources */,
-				983830C01CB2FEC40094CD04 /* Dandy_.swift in Sources */,
-				983830BF1CB2FEC40094CD04 /* Dandy_+CoreDataProperties.swift in Sources */,
-				983830BE1CB2FEC40094CD04 /* Space.swift in Sources */,
-=======
->>>>>>> 7ec45101
 				988FF8AB1C5592BE00E81FAF /* Dictionary+Dandy.swift in Sources */,
 				98AC9B9F1CB6F18400DF0BB9 /* CoreDataDandy+Internal.swift in Sources */,
 				988FF8A91C5592BE00E81FAF /* PropertyDescription.swift in Sources */,
-<<<<<<< HEAD
-				983830BC1CB2FEC40094CD04 /* Slander.swift in Sources */,
-=======
 				986747A71CBBFD7800559E35 /* Gossip.swift in Sources */,
 				986747A51CBBFD7800559E35 /* Slander.swift in Sources */,
 				986747A41CBBFD7800559E35 /* Slander+CoreDataProperties.swift in Sources */,
 				986747A21CBBFD7800559E35 /* Hat+CoreDataProperties.swift in Sources */,
 				9867478F1CBBFD6400559E35 /* Conclusion.swift in Sources */,
->>>>>>> 7ec45101
 				988FF8A61C5592BE00E81FAF /* Logger.swift in Sources */,
 				988FF8AF1C5592BE00E81FAF /* ValueConverter.swift in Sources */,
 				983830B31CB2FEC40094CD04 /* Hat+CoreDataProperties.swift in Sources */,
 				983AE9271C64ED99001312AE /* MappingFinalizer.swift in Sources */,
-<<<<<<< HEAD
-				983830B51CB2FEC40094CD04 /* Plebian+CoreDataProperties.swift in Sources */,
-=======
 				986747A01CBBFD7800559E35 /* Space+CoreDataProperties.swift in Sources */,
->>>>>>> 7ec45101
 				988FF8AD1C5592BE00E81FAF /* ConvertibleType.swift in Sources */,
 				986747AB1CBBFD7800559E35 /* Dandy_.swift in Sources */,
 				98213DF41C654F19004B732B /* DandyModel.xcdatamodeld in Sources */,
-<<<<<<< HEAD
-				983830BB1CB2FEC40094CD04 /* Slander+CoreDataProperties.swift in Sources */,
-				988FF8AE1C5592BE00E81FAF /* CoreDataValueConverter.swift in Sources */,
-				983830B91CB2FEC40094CD04 /* Material+CoreDataProperties.swift in Sources */,
-=======
 				986747A81CBBFD7800559E35 /* Plebian+CoreDataProperties.swift in Sources */,
 				988FF8AE1C5592BE00E81FAF /* CoreDataValueConverter.swift in Sources */,
 				986747AE1CBBFD7800559E35 /* Material+CoreDataProperties.swift in Sources */,
 				986747AD1CBBFD7800559E35 /* Flattery.swift in Sources */,
->>>>>>> 7ec45101
 			);
 			runOnlyForDeploymentPostprocessing = 0;
 		};
