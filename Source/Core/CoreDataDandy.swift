//
//  CoreDataDandy.swift
//  CoreDataDandy
//
//  Created by Noah Blake on 6/20/15.
//  Copyright © 2015 Fuzz Productions, LLC. All rights reserved.
//
//  This code is distributed under the terms and conditions of the MIT license.
//
//  Permission is hereby granted, free of charge, to any person obtaining a copy
//  of this software and associated documentation files (the "Software"), to
//  deal in the Software without restriction, including without limitation the
//  rights to use, copy, modify, merge, publish, distribute, sublicense, and/or
//  sell copies of the Software, and to permit persons to whom the Software is
//  furnished to do so, subject to the following conditions:
//
//  The above copyright notice and this permission notice shall be included in
//  all copies or substantial portions of the Software.
//
//  THE SOFTWARE IS PROVIDED "AS IS", WITHOUT WARRANTY OF ANY KIND, EXPRESS OR
//  IMPLIED, INCLUDING BUT NOT LIMITED TO THE WARRANTIES OF MERCHANTABILITY,
//  FITNESS FOR A PARTICULAR PURPOSE AND NONINFRINGEMENT. IN NO EVENT SHALL THE
//  AUTHORS OR COPYRIGHT HOLDERS BE LIABLE FOR ANY CLAIM, DAMAGES OR OTHER
//  LIABILITY, WHETHER IN AN ACTION OF CONTRACT, TORT OR OTHERWISE, ARISING
//  FROM, OUT OF OR IN CONNECTION WITH THE SOFTWARE OR THE USE OR OTHER DEALINGS
//  IN THE SOFTWARE.

import CoreData

/// `CoreDataDandy` provides an interface to the majority of the module's features, which include Core Data
/// bootstrapping, main and background-threaded context management, convenient `NSFetchRequests`,
/// database inserts, database deletes, and `NSManagedObject` deserialization.
public class CoreDataDandy {
	// MARK: - Properties -
	/// A singleton encapsulating much of CoreDataDandy's base functionality.
	private static let defaultDandy = CoreDataDandy()

	/// The default implementation of Dandy. Subclasses looking to extend or alter Dandy's functionality
	/// should override this getter and provide a new instance.
	public class var sharedDandy: CoreDataDandy {
		return defaultDandy
	}

	/// A manager of the NSManagedObjectContext, NSPersistentStore, and NSPersistentStoreCoordinator.
	/// Accessing this property directly is generaly discouraged - it is intended for use within the module alone.
	public var coordinator: PersistentStackCoordinator!

	// MARK: - Initialization-
	/// Bootstraps the application's core data stack.
	///
	/// - parameter managedObjectModelName: The name of the .xcdatamodel file
	/// - parameter completion: A completion block executed on initialization completion
	public class func wake(with managedObjectModelName: String, completion: (() -> Void)? = nil) -> CoreDataDandy {
		EntityMapper.clearCache()
		sharedDandy.coordinator = PersistentStackCoordinator(managedObjectModelName: managedObjectModelName,
												persistentStoreConnectionCompletion: completion)
		return sharedDandy
	}

	// MARK: -  Deinitialization -
	/// Removes all cached data from the application without endangering future database
	/// interactions.
	public func tearDown() {
		coordinator.resetManageObjectContext()

		do {
			try NSFileManager.defaultManager().removeItemAtURL(PersistentStackCoordinator.persistentStoreURL)
		} catch {
			log(message("Failed to delete persistent store"))
		}

		coordinator.resetPersistentStore()
		EntityMapper.clearCache()
		save()
	}

	// MARK: - Inserts -
	/// Inserts a new managed object from the specified entity name. In general, this function should not be invoked
	/// directly, as its incautious use is likely to lead to database use.
	///
	/// - parameter entityName: The name of the requested entity
	///
	/// - returns: A managed object if one could be inserted for the specified Entity.
	public func insert(entityName: String) -> NSManagedObject? {
		if let entityDescription = NSEntityDescription.forEntity(entityName) {
			// Ignore this insert if the entity is a singleton and a pre-existing insert exists.
			if entityDescription.primaryKey == SINGLETON {
				if let singleton = singletonEntity(entityName) {
					return singleton
				}
			}
			// Otherwise, insert a new managed object
			return NSManagedObject(entity: entityDescription, insertIntoManagedObjectContext: coordinator.mainContext)
		} else {
			log(message("NSEntityDescriptionNotFound for entity named " + entityName + ". No object will be returned"))
			return nil
		}
	}

	/// MARK: - Upserts -
	/// This function performs upserts differently depending on whether the entity is marked as unique or not.
	///
	/// If the entity is marked as unique (either through an @primaryKey decoration or an xcdatamode constraint), the
	/// primaryKeyValue is extracted and an upsert is performed through
	/// `upsertUnique(_:, primaryKeyValue:) -> NSManagedObject?`.
	///
	/// Otherwise, an insert is performed and a managed object is written to from the json provided.
	///
	/// - parameter entityName: The name of the requested entity
	/// - parameter json: A dictionary to map into the returned object's attributes and relationships
	///
	/// - returns: A managed object if one could be created.
	public func upsert(entityName: String, from json: [String: AnyObject]) -> NSManagedObject? {
		guard let entityDescription = NSEntityDescription.forEntity(entityName) else {
			log(message("Could not retrieve NSEntityDescription or for entity named \(entityName)"))
			return nil
		}

		let isUniqueEntity = entityDescription.primaryKey != nil
		if isUniqueEntity {
			if let primaryKeyValue = entityDescription.primaryKeyValueFromJSON(json) {
				return upsertUnique(entityDescription, primaryKeyValue: primaryKeyValue, from: json)
			} else {
				log(message("Could not retrieve primary key from json \(json)."))
				return nil
			}
		}

		if let managedObject = insert(entityName) {
			return ObjectFactory.build(managedObject, from: json)
		}

		return nil
	}

	/// Attempts to build an array of managed objects from a json array. Through recursion, behaves identically to
	/// upsert(_:, _:) -> NSManagedObject?.
	///
	/// - parameter entityName: The name of the requested entity
	/// - parameter json: An array to map into the returned objects' attributes and relationships
	///
	/// - returns: An array of managed objects if one could be created.
	public func batchUpsert(entityName: String, from json: [[String:AnyObject]]) -> [NSManagedObject]? {
		var managedObjects = [NSManagedObject]()
		for object in json {
			if let managedObject = upsert(entityName, from: object) {
				managedObjects.append(managedObject)
			}
		}
		return (managedObjects.count > 0) ? managedObjects: nil
	}

	// MARK: - Unique objects -
	/// Attempts to fetch an `NSManagedObject` of the specified entity name matching the primary key provided.
	/// - If no property on the entity's `NSEntityDescription` is marked with the @primaryKey identifier or constraint,
	/// a warning is issued and no managed object is returned.
	/// - If an object matching the primaryKey is found, it is returned. Otherwise a new object is inserted and returned.
	/// - If more than one object is fetched for this primaryKey, a warning is issued and one is returned.
	///
	/// - parameter entityName: The name of the requested entity.
	/// - parameter primaryKeyValue: The value of the unique object's primary key
	public func insertUnique(entityName: String, primaryKeyValue: AnyObject) -> NSManagedObject? {
		// Return an object if one exists. Otherwise, attempt to insert one.
		if let object = fetchUnique(entityName, primaryKeyValue: primaryKeyValue, emitResultCountWarnings: false) {
			return object
		} else if let entityDescription = NSEntityDescription.forEntity(entityName),
			let primaryKey = entityDescription.primaryKey {
			let object = insert(entityName)
			let convertedPrimaryKeyValue: AnyObject? = CoreDataValueConverter.convert(primaryKeyValue, forEntity: entityDescription, property: primaryKey)
			object?.setValue(convertedPrimaryKeyValue, forKey: primaryKey)
			return object
		}
		return nil
	}

	/// Invokes `upsertUnique(_:, primaryKeyValue:) -> NSManagedObject?`, then attempts to write values from
	/// the provided JSON into the returned object.
	///
	/// - parameter entityDescription: The `NSEntityDescription` of the requested entity
	/// - parameter primaryKeyValue: The value of the unique object's primary key
	/// - parameter json: A dictionary to map into the returned object's attributes and relationships
	///
	/// - returns: A managed object if one could be created.
	private func upsertUnique(entityDescription: NSEntityDescription, primaryKeyValue: AnyObject, from json: [String: AnyObject]) -> NSManagedObject? {
		if let object = insertUnique(entityDescription.name ?? "", primaryKeyValue: primaryKeyValue) {
			ObjectFactory.build(object, from: json)
			return object
		} else {
			log(message("Could not upsert managed object for entity description \(entityDescription), primary key \(primaryKeyValue), json \(json)."))
			return nil
		}
	}

	// MARK: - Fetches -
	/// Attempts to fetch a unique object of a given entity with a primary key value matching the passed in parameter.
	/// Because this function first verifies the existence of a given `NSEntityDescription`, its fetch request
	/// cannot throw. As such, the exception is caught and silences within its implementation to simplify the function
	/// invocation.
	///
	/// - parameter entityName: The name of the fetched entity
	/// - parameter primaryKeyValue: The value of unique object's primary key.
	///
	/// - returns: If the fetch was successful, the fetched NSManagedObject.
	public func fetchUnique(entityName: String, primaryKeyValue: AnyObject) -> NSManagedObject? {
		return fetchUnique(entityName, primaryKeyValue: primaryKeyValue, emitResultCountWarnings: true)
	}

	/// A private version of `fetchUnique(_:_:) used for toggling warnings that would be of no interest
	/// to the user. The warning accompanying an upsert request that begins by yielding a fetch of 0 results, for instance,
	/// is silenced.
	///
	/// - parameter entityName: The name of the fetched entity
	/// - parameter primaryKeyValue: The value of unique object's primary key.
	/// - parameter emitResultCountWarnings: When true, fetch results without exactly one object emit warnings.
	///
	/// - returns: If the fetch was successful, the fetched NSManagedObject.
	private func fetchUnique(entityName: String, primaryKeyValue: AnyObject, emitResultCountWarnings: Bool) -> NSManagedObject? {
		let entityDescription = NSEntityDescription.forEntity(entityName)
		if let entityDescription = entityDescription {
			if entityDescription.primaryKey == SINGLETON {
				if let singleton = singletonEntity(entityName) {
					return singleton
				}
<<<<<<< HEAD
			} else {
				if let predicate = entityDescription.primaryKeyPredicate(with: primaryKeyValue) {
=======
			}
			else {
				if let predicate = entityDescription.primaryKeyPredicate(for: primaryKeyValue) {
>>>>>>> 2280fd27
					var results: [NSManagedObject]? = nil
					do {
						results = try fetch(entityName, filterBy: predicate)
					} catch {
						log(message("Your fetch for a unique entity named \(entityName) with primary key \(primaryKeyValue) raised an exception. This is a serious error that should be resolved immediately."))
					}
					if results?.count == 0 && emitResultCountWarnings {
						log(message("Your fetch for a unique entity named \(entityName) with primary key \(primaryKeyValue) returned no results."))
					}
					else if results?.count > 1 && emitResultCountWarnings {
						log(message("Your fetch for a unique entity named \(entityName) with primary key \(primaryKeyValue) returned multiple results. This is a serious error that should be resolved immediately."))
					}
					return results?.first
				} else {
					log(message("Failed to produce predicate for \(entityName) with primary key \(primaryKeyValue)."))
				}
			}
			log(message("A unique NSManaged for entity named \(entityName) could not be retrieved for primaryKey \(primaryKeyValue). No object will be returned"))
			return nil
		}
		else {
			log(message("NSEntityDescriptionNotFound for entity named \(entityName). No object will be returned"))
			return nil
		}
	}

	/// A wrapper around NSFetchRequest.
	///
	/// - parameter entityName: The name of the fetched entity
	///
	/// - throws: If the ensuing NSManagedObjectContext's executeFetchRequest() throws, the exception will be passed.
	/// - returns: If the fetch was successful, the fetched NSManagedObjects.
	public func fetch(entityName: String) throws -> [NSManagedObject]? {
		return try fetch(entityName, filterBy: nil)
	}

	/// A simple wrapper around NSFetchRequest.
	///
	/// - parameter entityName: The name of the fetched entity
	/// - parameter predicate: The predicate used to filter results
	///
	/// - throws: If the ensuing NSManagedObjectContext's executeFetchRequest() throws, the exception will be passed.
	///
	/// - returns: If the fetch was successful, the fetched NSManagedObjects.
	public func fetch(entityName: String, filterBy predicate: NSPredicate?) throws -> [NSManagedObject]? {
		let request = NSFetchRequest(entityName: entityName)
		request.predicate = predicate
		let results = try coordinator.mainContext.executeFetchRequest(request)
		return results as? [NSManagedObject]
	}

	// MARK: - Saves and Deletes -
	/// Save the current state of the `NSManagedObjectContext` to disk and optionally receive notice of the save
	/// operation's completion.
	///
	/// - parameter completion: An optional closure that is invoked when the save operation complete. If the save operation
	/// 	resulted in an error, the error is returned.
	public func save(completion:((error: NSError?) -> Void)? = nil) {
		/**
		Note: http://www.openradar.me/21745663. Currently, there is no way to throw out of performBlock. If one arises,
		this code should be refactored to throw.
		*/
		if !coordinator.mainContext.hasChanges && !coordinator.privateContext.hasChanges {
			if let completion = completion {
				completion(error: nil)
			}
			return
		}
		coordinator.mainContext.performBlockAndWait({[unowned self] in
			do {
				try self.coordinator.mainContext.save()
			} catch {
				log(message( "Failed to save main context."))
				completion?(error: error as NSError)
				return
			}

			self.coordinator.privateContext.performBlock({ [unowned self] in
				do {
					try self.coordinator.privateContext.save()
					completion?(error: nil)
				}
				catch {
					log(message( "Failed to save private context."))
					completion?(error: error as NSError)
				}
				})
			})
	}

	/// Delete a managed object.
	///
	/// - parameter object: The object to be deleted.
	/// - parameter completion: An optional closure that is invoked when the deletion is complete.
	public func delete(object: NSManagedObject, completion: (() -> Void)? = nil) {
		if let context = object.managedObjectContext {
			context.performBlock({
				context.deleteObject(object)
				completion?()
			})
		}
	}

	// MARK: - Private helpers -
	/// Attempts to return a predicate which may be used to fetch a unique version of an object.
	///
	/// - parameter entity: The name of the singleton entity
	///
	/// - returns: The singleton for this entity if one could be found.
	private func singletonEntity(entityName: String) -> NSManagedObject? {
		// Validate the entity description to ensure fetch safety
		if let entityDescription = NSEntityDescription.entityForName(entityName, inManagedObjectContext: coordinator.mainContext) {
			do {
				if let results = try fetch(entityName) {
					if results.count == 1 {
						return results.first
					} else if results.count == 0 {
						return NSManagedObject(entity: entityDescription, insertIntoManagedObjectContext: coordinator.mainContext)
					} else {
						log(message("Failed to fetch unique instance of entity named " + entityName + "."))
						return nil

					}
				}
			} catch {
					log(message("Your singleton fetch for entity named \(entityName) raised an exception. This is a serious error that should be resolved immediately."))
			}
		}
		log(message("Failed to fetch unique instance of entity named " + entityName + "."))
		return nil
	}
}
// MARK: - Convenience accessors -
/// A lazy global for more succinct access to CoreDataDandy's sharedDandy.
public let Dandy: CoreDataDandy = CoreDataDandy.sharedDandy<|MERGE_RESOLUTION|>--- conflicted
+++ resolved
@@ -221,14 +221,7 @@
 				if let singleton = singletonEntity(entityName) {
 					return singleton
 				}
-<<<<<<< HEAD
-			} else {
-				if let predicate = entityDescription.primaryKeyPredicate(with: primaryKeyValue) {
-=======
-			}
-			else {
-				if let predicate = entityDescription.primaryKeyPredicate(for: primaryKeyValue) {
->>>>>>> 2280fd27
+			} else if let predicate = entityDescription.primaryKeyPredicate(for: primaryKeyValue) {
 					var results: [NSManagedObject]? = nil
 					do {
 						results = try fetch(entityName, filterBy: predicate)
@@ -242,17 +235,12 @@
 						log(message("Your fetch for a unique entity named \(entityName) with primary key \(primaryKeyValue) returned multiple results. This is a serious error that should be resolved immediately."))
 					}
 					return results?.first
-				} else {
-					log(message("Failed to produce predicate for \(entityName) with primary key \(primaryKeyValue)."))
-				}
-			}
-			log(message("A unique NSManaged for entity named \(entityName) could not be retrieved for primaryKey \(primaryKeyValue). No object will be returned"))
-			return nil
-		}
-		else {
-			log(message("NSEntityDescriptionNotFound for entity named \(entityName). No object will be returned"))
-			return nil
-		}
+			} else {
+				log(message("Failed to produce predicate for \(entityName) with primary key \(primaryKeyValue)."))
+			}
+		}
+		log(message("A unique NSManaged for entity named \(entityName) could not be retrieved for primaryKey \(primaryKeyValue). No object will be returned"))
+		return nil
 	}
 
 	/// A wrapper around NSFetchRequest.
