//
//  ObjectFactory.swift
//  CoreDataDandyTests
//
//  Created by Noah Blake on 7/4/15.
//  Copyright © 2015 Fuzz Productions, LLC. All rights reserved.
//
//  This code is distributed under the terms and conditions of the MIT license.
//
//  Permission is hereby granted, free of charge, to any person obtaining a copy
//  of this software and associated documentation files (the "Software"), to
//  deal in the Software without restriction, including without limitation the
//  rights to use, copy, modify, merge, publish, distribute, sublicense, and/or
//  sell copies of the Software, and to permit persons to whom the Software is
//  furnished to do so, subject to the following conditions:
//
//  The above copyright notice and this permission notice shall be included in
//  all copies or substantial portions of the Software.
//
//  THE SOFTWARE IS PROVIDED "AS IS", WITHOUT WARRANTY OF ANY KIND, EXPRESS OR
//  IMPLIED, INCLUDING BUT NOT LIMITED TO THE WARRANTIES OF MERCHANTABILITY,
//  FITNESS FOR A PARTICULAR PURPOSE AND NONINFRINGEMENT. IN NO EVENT SHALL THE
//  AUTHORS OR COPYRIGHT HOLDERS BE LIABLE FOR ANY CLAIM, DAMAGES OR OTHER
//  LIABILITY, WHETHER IN AN ACTION OF CONTRACT, TORT OR OTHERWISE, ARISING
//  FROM, OUT OF OR IN CONNECTION WITH THE SOFTWARE OR THE USE OR OTHER DEALINGS
//  IN THE SOFTWARE.

import CoreData

public struct ObjectFactory {
	
	/// Returns an object of a given type constructed from the provided json. This function is primarily accessed 
	/// within Dandy to recursively produce objects when parsing nested json, and is thereby only accessed indirectly. 
	/// Others, however, may find direct access to this convenience useful.
	///
	/// By default, this function will recursively parse through a json hierarchy.
	///
	/// Note that this method enforces the specification of a primaryKey for the given entity.
	///
	/// Finally, as invocations of this function implicitly involve database fetches, it may bottleneck when used to
	/// process json with thousands of objects.
	///
	/// - parameter type: The type of object to make.
	/// - parameter from: The json to map into the returned object.
	///
	/// - returns: A Model of the specified type if one could be inserted or fetched. The values that could be mapped 
	/// from the json to the object will be found on the returned object.
	public static func make<Model: NSManagedObject>(type: Model.Type, from json: [String: AnyObject]) -> Model? {
		if let entityDescription = NSEntityDescription.forType(type) {
			return _make(entityDescription, from: json) as? Model
		}
		log(message("An entityDescription was not found for type \(type) from json \n\(json)."))
		return nil
	}
	
	/// An internal function that achieves `make(type:_, from:_)` and conceals Core Data's stringiness.
	///
	/// Ultimately, this method exists because there's no way of converting strings to fully qualified types. As
	/// relationships in Core Data are described with strings, this is my current workaround.
	///
	/// - parameter entity:	The entity that will be inserted or fetched then read to from the json.
	/// - parameter from: The json to map into the returned object.
	///
	/// - returns: An NSManagedObject if one could be inserted or fetched. The values that could be mapped from the json
	///		to the object will be found on the returned object.
<<<<<<< HEAD
	public static func make<ManagedObject: NSManagedObject>(entity: NSEntityDescription, from json: [String: AnyObject]) -> ManagedObject? {
=======
	static func _make(entity: NSEntityDescription, from json: [String: AnyObject]) -> NSManagedObject? {
>>>>>>> 7ec45101
		// Find primary key
		if	let name = entity.name,
			let primaryKeyValue = entity.primaryKeyValueFromJSON(json) {
			// Attempt to fetch or create unique object for primaryKey
<<<<<<< HEAD
			if let type = NSClassFromString(name) as? NSManagedObject.Type {
				let object = Dandy.insertUnique(type, primaryKeyValue: primaryKeyValue)
				if var object = object {
					object = build(object, from: json)
					finalizeMapping(of: object, from: json)
				} else {
					log(message("A unique object could not be generated for entity \(entity.name) from json \n\(json)."))
				}
				return object as? ManagedObject
=======
			let object = Dandy._insertUnique(name, identifiedBy: primaryKeyValue)
			if var object = object {
				object = build(object, from: json)
				finalizeMapping(of: object, from: json)
			} else {
				log(message("A unique object could not be generated for entity \(entity.name) from json \n\(json)."))
>>>>>>> 7ec45101
			}
		}
		log(message("A unique object could not be generated for entity \(entity.name) from json \n\(json)."))
		return nil
	}
	
	/// Transcribes attributes and relationships from json to a given object. Use this function to perform bulk upates
	/// on an object from json.
	///
	/// - parameter object: The `NSManagedObject` to configure.
	/// - parameter json: The json to map into the returned object.
	///
	/// - returns: The object passed in with newly mapped values where mapping was possible.
<<<<<<< HEAD
	public static func build<ManagedObject: NSManagedObject>(object: ManagedObject, from json: [String: AnyObject]) -> ManagedObject {
=======
	public static func build<Model: NSManagedObject>(object: Model, from json: [String: AnyObject]) -> Model {
>>>>>>> 7ec45101
		if let map = EntityMapper.map(object.entity) {
			// Begin mapping values from json to object properties
			for (key, description) in map {
				if let value: AnyObject = valueAt(key, of: json) {
					if description.type == .Attribute,
						let type = description.attributeType {
<<<<<<< HEAD
						// A valid mapping was found for an attribute of a known type
						(object as NSManagedObject).setValue(CoreDataValueConverter.convert(value, toType: type), forKey: description.name)
=======
							// A valid mapping was found for an attribute of a known type
							(object as NSManagedObject).setValue(CoreDataValueConverter.convert(value, to: type), forKey: description.name)
>>>>>>> 7ec45101
					} else if description.type == .Relationship {
						// A valid mapping was found for a relationship of a known type
						make(description, to: object, from: value)
					}
				}
			}
		}
		return object
	}
	
	/// Builds a relationship to a passed in object from json.
	/// Note that the json type must match the relationship type. For instance, passing a json array to build a toOne
	/// relationship is invalid, just as passing a single json object to build a toMany relationship is invalid.
	///
	/// - parameter relationship: An object specifying the details of the relationship, including its name, whether it is
	/// 	toMany, and whether it is ordered.
	/// - parameter object:	The parent object or "owner" of the relationship. If relationship objects are built, they will
	/// 	be assigned to this object relationship.
	/// - parameter json: The json with which to build the related objects.
	///
	/// - returns: The object passed in with a newly mapped relationship if relationship objects were built.
	static func make(relationship: PropertyDescription, to object: NSManagedObject, from json: AnyObject) -> NSManagedObject {
		if let relatedEntity = relationship.destinationEntity {
			if let json = json as? [String: AnyObject] where !relationship.toMany {
				// A dictionary was passed for a toOne relationship
				if let relation = _make(relatedEntity, from: json) {
					object.setValue(relation, forKey: relationship.name)
				} else {
					log(message("A relationship named \(relationship.name) could not be established for object \(object) from json \n\(json)."))
				}
				return object
			} else if let json = json as? [[String: AnyObject]] where relationship.toMany {
				// An array was passed for a toMany relationship
				var relations = [NSManagedObject]()
				for child in json {
					if let relation = _make(relatedEntity, from: child) {
						relations.append(relation)
					} else {
						log(message("A relationship named \(relationship.name) could not be established for object \(object) from json \n\(child)."))
					}
				}
				object.setValue(relationship.ordered ? NSOrderedSet(array: relations): NSSet(array: relations), forKey: relationship.name)
				return object
			}
		}
		log(message("A relationship named \(relationship.name) could not be established for object \(object) from json \n\(json)."))
		return object
	}
	
	/// Allows for adopters of `MappingFinalizer` to perform custom mapping after the ObjectFactory has completed its
	/// work.
	///
	/// - parameter object:	The newly created object and the potential adopter of `MappingFinalizer`.
	/// - parameter from: The json that was used to create the object. Note that this json will include all nested
	///		"child" relationships, but no "parent" relationships.
	private static func finalizeMapping(of object: NSManagedObject, from json: [String: AnyObject]) {
		if let object = object as? MappingFinalizer {
			object.finalizeMapping(of: json)
		}
	}
}<|MERGE_RESOLUTION|>--- conflicted
+++ resolved
@@ -63,33 +63,17 @@
 	///
 	/// - returns: An NSManagedObject if one could be inserted or fetched. The values that could be mapped from the json
 	///		to the object will be found on the returned object.
-<<<<<<< HEAD
-	public static func make<ManagedObject: NSManagedObject>(entity: NSEntityDescription, from json: [String: AnyObject]) -> ManagedObject? {
-=======
 	static func _make(entity: NSEntityDescription, from json: [String: AnyObject]) -> NSManagedObject? {
->>>>>>> 7ec45101
 		// Find primary key
 		if	let name = entity.name,
 			let primaryKeyValue = entity.primaryKeyValueFromJSON(json) {
 			// Attempt to fetch or create unique object for primaryKey
-<<<<<<< HEAD
-			if let type = NSClassFromString(name) as? NSManagedObject.Type {
-				let object = Dandy.insertUnique(type, primaryKeyValue: primaryKeyValue)
-				if var object = object {
-					object = build(object, from: json)
-					finalizeMapping(of: object, from: json)
-				} else {
-					log(message("A unique object could not be generated for entity \(entity.name) from json \n\(json)."))
-				}
-				return object as? ManagedObject
-=======
 			let object = Dandy._insertUnique(name, identifiedBy: primaryKeyValue)
 			if var object = object {
 				object = build(object, from: json)
 				finalizeMapping(of: object, from: json)
 			} else {
 				log(message("A unique object could not be generated for entity \(entity.name) from json \n\(json)."))
->>>>>>> 7ec45101
 			}
 		}
 		log(message("A unique object could not be generated for entity \(entity.name) from json \n\(json)."))
@@ -103,24 +87,15 @@
 	/// - parameter json: The json to map into the returned object.
 	///
 	/// - returns: The object passed in with newly mapped values where mapping was possible.
-<<<<<<< HEAD
-	public static func build<ManagedObject: NSManagedObject>(object: ManagedObject, from json: [String: AnyObject]) -> ManagedObject {
-=======
 	public static func build<Model: NSManagedObject>(object: Model, from json: [String: AnyObject]) -> Model {
->>>>>>> 7ec45101
 		if let map = EntityMapper.map(object.entity) {
 			// Begin mapping values from json to object properties
 			for (key, description) in map {
 				if let value: AnyObject = valueAt(key, of: json) {
 					if description.type == .Attribute,
 						let type = description.attributeType {
-<<<<<<< HEAD
-						// A valid mapping was found for an attribute of a known type
-						(object as NSManagedObject).setValue(CoreDataValueConverter.convert(value, toType: type), forKey: description.name)
-=======
 							// A valid mapping was found for an attribute of a known type
 							(object as NSManagedObject).setValue(CoreDataValueConverter.convert(value, to: type), forKey: description.name)
->>>>>>> 7ec45101
 					} else if description.type == .Relationship {
 						// A valid mapping was found for a relationship of a known type
 						make(description, to: object, from: value)
